--- conflicted
+++ resolved
@@ -160,15 +160,9 @@
         for depname, depattrs in get_in(
             ["tool", "poetry", *section], contents, {}
         ).items():
-<<<<<<< HEAD
-            category = dep_to_extra.get(depname) or default_category
-            optional = category != "main"
-            manager: Literal["conda", "pip"] = default_non_conda_source
-=======
             category: str = dep_to_extra.get(depname) or default_category
             optional: bool = category != "main"
-            manager: Literal["conda", "pip"] = "conda"
->>>>>>> ac31f5dd
+            manager: Literal["conda", "pip"] = default_non_conda_source
             url = None
             extras = []
             in_extra: bool = False
