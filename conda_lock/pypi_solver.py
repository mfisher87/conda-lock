--- conflicted
+++ resolved
@@ -316,16 +316,12 @@
         else:
             planned[pypi_name] = [locked_dep]
 
-<<<<<<< HEAD
-    src_parser._apply_categories(
+    lockfile._apply_categories(
         requested=pip_specs, planned=planned, convert_to_pip_names=True
     )
-=======
-    lockfile._apply_categories(requested=pip_specs, planned=planned)
 
     return {dep.name: dep for dep in requirements}
 
->>>>>>> d04563cd
 
 def _prepare_repositories_pool(allow_pypi_requests: bool) -> Pool:
     """
